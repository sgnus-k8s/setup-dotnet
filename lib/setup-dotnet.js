"use strict";
var __awaiter = (this && this.__awaiter) || function (thisArg, _arguments, P, generator) {
    return new (P || (P = Promise))(function (resolve, reject) {
        function fulfilled(value) { try { step(generator.next(value)); } catch (e) { reject(e); } }
        function rejected(value) { try { step(generator["throw"](value)); } catch (e) { reject(e); } }
        function step(result) { result.done ? resolve(result.value) : new P(function (resolve) { resolve(result.value); }).then(fulfilled, rejected); }
        step((generator = generator.apply(thisArg, _arguments || [])).next());
    });
};
var __importStar = (this && this.__importStar) || function (mod) {
    if (mod && mod.__esModule) return mod;
    var result = {};
    if (mod != null) for (var k in mod) if (Object.hasOwnProperty.call(mod, k)) result[k] = mod[k];
    result["default"] = mod;
    return result;
};
Object.defineProperty(exports, "__esModule", { value: true });
const core = __importStar(require("@actions/core"));
const installer = __importStar(require("./installer"));
const fs = __importStar(require("fs"));
const path = __importStar(require("path"));
function run() {
    return __awaiter(this, void 0, void 0, function* () {
        try {
            //
            // Version is optional.  If supplied, install / use from the tool cache
            // If not supplied then task is still used to setup proxy, auth, etc...
            //
            let version = core.getInput('version');
            if (!version) {
<<<<<<< HEAD
                // Try to fall back to global.json
                core.debug('No version found, trying to find version from global.json');
                const globalJsonPath = path.join(process.cwd(), 'global.json');
                if (fs.existsSync(globalJsonPath)) {
                    const globalJson = JSON.parse(fs.readFileSync(globalJsonPath, { encoding: 'utf8' }));
                    if (globalJson.sdk && globalJson.sdk.version) {
                        version = globalJson.sdk.version;
                    }
                }
=======
                version = core.getInput('dotnet-version');
>>>>>>> fe9489df
            }
            if (version) {
                const dotnetInstaller = new installer.DotnetCoreInstaller(version);
                yield dotnetInstaller.installDotnet();
            }
            // TODO: setup proxy from runner proxy config
            const matchersPath = path.join(__dirname, '..', '.github');
            console.log(`##[add-matcher]${path.join(matchersPath, 'csc.json')}`);
        }
        catch (error) {
            core.setFailed(error.message);
        }
    });
}
exports.run = run;
run();<|MERGE_RESOLUTION|>--- conflicted
+++ resolved
@@ -28,7 +28,9 @@
             //
             let version = core.getInput('version');
             if (!version) {
-<<<<<<< HEAD
+              version = core.getInput('dotnet-version');
+            }
+            if (!version) {
                 // Try to fall back to global.json
                 core.debug('No version found, trying to find version from global.json');
                 const globalJsonPath = path.join(process.cwd(), 'global.json');
@@ -38,9 +40,6 @@
                         version = globalJson.sdk.version;
                     }
                 }
-=======
-                version = core.getInput('dotnet-version');
->>>>>>> fe9489df
             }
             if (version) {
                 const dotnetInstaller = new installer.DotnetCoreInstaller(version);
