--- conflicted
+++ resolved
@@ -9,8 +9,10 @@
     // Version is optional.  If supplied, install / use from the tool cache
     // If not supplied then task is still used to setup proxy, auth, etc...
     //
-<<<<<<< HEAD
     let version: string = core.getInput('version');
+    if (!version) {
+      version = core.getInput('dotnet-version');
+    }
     if (!version) {
       // Try to fall back to global.json
       core.debug('No version found, trying to find version from global.json');
@@ -25,12 +27,6 @@
       }
     }
 
-=======
-    let version = core.getInput('version');
-    if (!version) {
-      version = core.getInput('dotnet-version');
-    }
->>>>>>> fe9489df
     if (version) {
       const dotnetInstaller = new installer.DotnetCoreInstaller(version);
       await dotnetInstaller.installDotnet();
