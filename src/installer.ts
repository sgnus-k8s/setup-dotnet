// Load tempDirectory before it gets wiped by tool-cache
import * as core from '@actions/core';
import * as exec from '@actions/exec';
import * as io from '@actions/io';
import * as hc from '@actions/http-client';
import {chmodSync} from 'fs';
import path from 'path';
import os from 'os';
import semver from 'semver';
import {IS_WINDOWS, getPlatform} from './utils';
import {QualityOptions} from './setup-dotnet';

export interface DotnetVersion {
  type: string;
  value: string;
  qualityFlag: boolean;
}

const QUALITY_INPUT_MINIMAL_MAJOR_TAG = 6;
const LATEST_PATCH_SYNTAX_MINIMAL_MAJOR_TAG = 5;
export class DotnetVersionResolver {
  private inputVersion: string;
  private resolvedArgument: DotnetVersion;

  constructor(version: string) {
    this.inputVersion = version.trim();
    this.resolvedArgument = {type: '', value: '', qualityFlag: false};
  }

  private async resolveVersionInput(): Promise<void> {
    if (!semver.validRange(this.inputVersion) && !this.isLatestPatchSyntax()) {
      throw new Error(
        `The 'dotnet-version' was supplied in invalid format: ${this.inputVersion}! Supported syntax: A.B.C, A.B, A.B.x, A, A.x, A.B.Cxx`
      );
    }
    if (semver.valid(this.inputVersion)) {
      this.createVersionArgument();
    } else {
      await this.createChannelArgument();
    }
  }

  private isNumericTag(versionTag): boolean {
    return /^\d+$/.test(versionTag);
  }

<<<<<<< HEAD
  public async createDotnetVersion(): Promise<{
    type: string;
    value: string;
    qualityFlag: boolean;
  }> {
=======
  private isLatestPatchSyntax() {
    const majorTag = this.inputVersion.match(
      /^(?<majorTag>\d+)\.\d+\.\d{1}x{2}$/
    )?.groups?.majorTag;
    if (
      majorTag &&
      parseInt(majorTag) < LATEST_PATCH_SYNTAX_MINIMAL_MAJOR_TAG
    ) {
      throw new Error(
        `The 'dotnet-version' was supplied in invalid format: ${this.inputVersion}! The A.B.Cxx syntax is available since the .NET 5.0 release.`
      );
    }
    return majorTag ? true : false;
  }

  private createVersionArgument() {
    this.resolvedArgument.type = 'version';
    this.resolvedArgument.value = this.inputVersion;
  }

  private async createChannelArgument() {
    this.resolvedArgument.type = 'channel';
    const [major, minor] = this.inputVersion.split('.');
    if (this.isLatestPatchSyntax()) {
      this.resolvedArgument.value = this.inputVersion;
    } else if (this.isNumericTag(major) && this.isNumericTag(minor)) {
      this.resolvedArgument.value = `${major}.${minor}`;
    } else if (this.isNumericTag(major)) {
      this.resolvedArgument.value = await this.getLatestByMajorTag(major);
    } else {
      // If "dotnet-version" is specified as *, x or X resolve latest version of .NET explicitly from LTS channel. The version argument will default to "latest" by install-dotnet script.
      this.resolvedArgument.value = 'LTS';
    }
    this.resolvedArgument.qualityFlag =
      parseInt(major) >= QUALITY_INPUT_MINIMAL_MAJOR_TAG ? true : false;
  }

  public async createDotNetVersion(): Promise<DotnetVersion> {
>>>>>>> aa983c55
    await this.resolveVersionInput();
    if (!this.resolvedArgument.type) {
      return this.resolvedArgument;
    }
    if (IS_WINDOWS) {
      this.resolvedArgument.type =
        this.resolvedArgument.type === 'channel' ? '-Channel' : '-Version';
    } else {
      this.resolvedArgument.type =
        this.resolvedArgument.type === 'channel' ? '--channel' : '--version';
    }
    return this.resolvedArgument;
  }

  private async getLatestByMajorTag(majorTag: string): Promise<string> {
    const httpClient = new hc.HttpClient('actions/setup-dotnet', [], {
      allowRetries: true,
      maxRetries: 3
    });
    const response = await httpClient.getJson<any>(
      DotnetVersionResolver.DotNetCoreIndexUrl
    );
    const result = response.result || {};
    const releasesInfo: any[] = result['releases-index'];

    const releaseInfo = releasesInfo.find(info => {
      const sdkParts: string[] = info['channel-version'].split('.');
      return sdkParts[0] === majorTag;
    });

    if (!releaseInfo) {
      throw new Error(
        `Could not find info for version with major tag: "${majorTag}" at ${DotnetVersionResolver.DotNetCoreIndexUrl}`
      );
    }

    return releaseInfo['channel-version'];
  }

  static DotNetCoreIndexUrl =
    'https://dotnetcli.azureedge.net/dotnet/release-metadata/releases-index.json';
}

export class DotnetInstallScript {
  private scriptName = IS_WINDOWS ? 'install-dotnet.ps1' : 'install-dotnet.sh';
  private escapedScript: string;
  private scriptArguments: string[] = [];
  private scriptPath = '';
  private scriptReady: Promise<void>;

  constructor() {
    this.escapedScript = path
      .join(__dirname, '..', 'externals', this.scriptName)
      .replace(/'/g, "''");

<<<<<<< HEAD
    this.scriptReady = IS_WINDOWS
      ? this.setupScriptPowershell()
      : this.setupScriptBash();
  }

  private async setupScriptPowershell() {
    this.scriptArguments = [
=======
  private setQuality(
    dotnetVersion: DotnetVersion,
    scriptArguments: string[]
  ): void {
    const option = IS_WINDOWS ? '-Quality' : '--quality';
    if (dotnetVersion.qualityFlag) {
      scriptArguments.push(option, this.quality);
    } else {
      core.warning(
        `The 'dotnet-quality' input can be used only with .NET SDK version in A.B, A.B.x, A, A.x and A.B.Cxx formats where the major tag is higher than 5. You specified: ${this.version}. 'dotnet-quality' input is ignored.`
      );
    }
  }

  public async installDotnet(): Promise<string | null> {
    const windowsDefaultOptions = [
>>>>>>> aa983c55
      '-NoLogo',
      '-Sta',
      '-NoProfile',
      '-NonInteractive',
      '-ExecutionPolicy',
      'Unrestricted',
      '-Command'
    ];

    this.scriptArguments.push('&', `'${this.escapedScript}'`);

    if (process.env['https_proxy'] != null) {
      this.scriptArguments.push(`-ProxyAddress ${process.env['https_proxy']}`);
    }
    // This is not currently an option
    if (process.env['no_proxy'] != null) {
      this.scriptArguments.push(`-ProxyBypassList ${process.env['no_proxy']}`);
    }

    this.scriptPath =
      (await io.which('pwsh', false)) || (await io.which('powershell', true));
  }

  private async setupScriptBash() {
    chmodSync(this.escapedScript, '777');
    this.scriptPath = await io.which(this.escapedScript, true);
  }

  public useArguments(...args: string[]) {
    this.scriptArguments.push(...args);
    return this;
  }

  public useVersion(dotnetVersion: DotnetVersion, quality?: QualityOptions) {
    if (dotnetVersion.type) {
      this.useArguments(dotnetVersion.type, dotnetVersion.value);
    }

    if (quality && !dotnetVersion.qualityFlag) {
      core.warning(
        `'dotnet-quality' input can be used only with .NET SDK version in A.B, A.B.x, A and A.x formats where the major tag is higher than 5. You specified: ${dotnetVersion.value}. 'dotnet-quality' input is ignored.`
      );
      return this;
    }

    if (quality) {
      this.useArguments(IS_WINDOWS ? '-Quality' : '--quality', quality);
    }

    return this;
  }

  public async execute() {
    const getExecOutputOptions = {
      ignoreReturnCode: true,
      env: process.env as {string: string}
    };
<<<<<<< HEAD

    await this.scriptReady;

    return exec.getExecOutput(
      `"${this.scriptPath}"`,
      this.scriptArguments,
=======
    const {exitCode, stdout, stderr} = await exec.getExecOutput(
      `"${scriptPath}"`,
      scriptArguments,
>>>>>>> aa983c55
      getExecOutputOptions
    );
  }
}

export abstract class DotnetInstallDir {
  private static readonly default = {
    linux: '/usr/share/dotnet',
    mac: path.join(process.env['HOME'] + '', '.dotnet'),
    windows: path.join(process.env['PROGRAMFILES'] + '', 'dotnet')
  };

  public static readonly path = process.env['DOTNET_INSTALL_DIR']
    ? DotnetInstallDir.convertInstallPathToAbsolute(
        process.env['DOTNET_INSTALL_DIR']
      )
    : DotnetInstallDir.default[getPlatform()];

  private static convertInstallPathToAbsolute(installDir: string): string {
    if (path.isAbsolute(installDir)) return path.normalize(installDir);

    const transformedPath = installDir.startsWith('~')
      ? path.join(os.homedir(), installDir.slice(1))
      : path.join(process.cwd(), installDir);

    return path.normalize(transformedPath);
  }

  public static addToPath() {
    core.addPath(process.env['DOTNET_INSTALL_DIR']!);
    core.exportVariable('DOTNET_ROOT', process.env['DOTNET_INSTALL_DIR']);
  }

  public static initialize() {
    process.env['DOTNET_INSTALL_DIR'] = DotnetInstallDir.path;
  }
}

export class DotnetCoreInstaller {
  static addToPath = DotnetInstallDir.addToPath;

  static {
    DotnetInstallDir.initialize();
  }

  constructor(private version: string, private quality: QualityOptions) {}

  public async installDotnet(): Promise<string> {
    const versionResolver = new DotnetVersionResolver(this.version);
    const dotnetVersion = await versionResolver.createDotnetVersion();

    const installScript = new DotnetInstallScript()
      .useArguments(
        IS_WINDOWS ? '-SkipNonVersionedFiles' : '--skip-non-versioned-files'
      )
      .useVersion(dotnetVersion, this.quality);

    const {exitCode, stderr} = await installScript.execute();

    if (exitCode) {
      throw new Error(
        `Failed to install dotnet, exit code: ${exitCode}. ${stderr}`
      );
    }

    return this.parseInstalledVersion(stdout);
  }

  private parseInstalledVersion(stdout: string): string | null {
    const regex = /(?<version>\d+\.\d+\.\d+[a-z0-9._-]*)/gm;
    const matchedResult = regex.exec(stdout);

    if (!matchedResult) {
      core.warning(`Failed to parse installed by the script version of .NET`);
      return null;
    }
    return matchedResult.groups!.version;
  }
}<|MERGE_RESOLUTION|>--- conflicted
+++ resolved
@@ -44,13 +44,6 @@
     return /^\d+$/.test(versionTag);
   }
 
-<<<<<<< HEAD
-  public async createDotnetVersion(): Promise<{
-    type: string;
-    value: string;
-    qualityFlag: boolean;
-  }> {
-=======
   private isLatestPatchSyntax() {
     const majorTag = this.inputVersion.match(
       /^(?<majorTag>\d+)\.\d+\.\d{1}x{2}$/
@@ -89,7 +82,6 @@
   }
 
   public async createDotNetVersion(): Promise<DotnetVersion> {
->>>>>>> aa983c55
     await this.resolveVersionInput();
     if (!this.resolvedArgument.type) {
       return this.resolvedArgument;
@@ -145,32 +137,15 @@
       .join(__dirname, '..', 'externals', this.scriptName)
       .replace(/'/g, "''");
 
-<<<<<<< HEAD
     this.scriptReady = IS_WINDOWS
       ? this.setupScriptPowershell()
       : this.setupScriptBash();
   }
 
+
+
   private async setupScriptPowershell() {
     this.scriptArguments = [
-=======
-  private setQuality(
-    dotnetVersion: DotnetVersion,
-    scriptArguments: string[]
-  ): void {
-    const option = IS_WINDOWS ? '-Quality' : '--quality';
-    if (dotnetVersion.qualityFlag) {
-      scriptArguments.push(option, this.quality);
-    } else {
-      core.warning(
-        `The 'dotnet-quality' input can be used only with .NET SDK version in A.B, A.B.x, A, A.x and A.B.Cxx formats where the major tag is higher than 5. You specified: ${this.version}. 'dotnet-quality' input is ignored.`
-      );
-    }
-  }
-
-  public async installDotnet(): Promise<string | null> {
-    const windowsDefaultOptions = [
->>>>>>> aa983c55
       '-NoLogo',
       '-Sta',
       '-NoProfile',
@@ -211,7 +186,7 @@
 
     if (quality && !dotnetVersion.qualityFlag) {
       core.warning(
-        `'dotnet-quality' input can be used only with .NET SDK version in A.B, A.B.x, A and A.x formats where the major tag is higher than 5. You specified: ${dotnetVersion.value}. 'dotnet-quality' input is ignored.`
+        `The 'dotnet-quality' input can be used only with .NET SDK version in A.B, A.B.x, A, A.x and A.B.Cxx formats where the major tag is higher than 5. You specified: ${dotnetVersion.value}. 'dotnet-quality' input is ignored.`
       );
       return this;
     }
@@ -228,18 +203,12 @@
       ignoreReturnCode: true,
       env: process.env as {string: string}
     };
-<<<<<<< HEAD
 
     await this.scriptReady;
 
     return exec.getExecOutput(
       `"${this.scriptPath}"`,
       this.scriptArguments,
-=======
-    const {exitCode, stdout, stderr} = await exec.getExecOutput(
-      `"${scriptPath}"`,
-      scriptArguments,
->>>>>>> aa983c55
       getExecOutputOptions
     );
   }
@@ -287,9 +256,9 @@
 
   constructor(private version: string, private quality: QualityOptions) {}
 
-  public async installDotnet(): Promise<string> {
+  public async installDotnet(): Promise<string | null> {
     const versionResolver = new DotnetVersionResolver(this.version);
-    const dotnetVersion = await versionResolver.createDotnetVersion();
+    const dotnetVersion = await versionResolver.createDotNetVersion();
 
     const installScript = new DotnetInstallScript()
       .useArguments(
@@ -297,7 +266,7 @@
       )
       .useVersion(dotnetVersion, this.quality);
 
-    const {exitCode, stderr} = await installScript.execute();
+    const {exitCode, stderr, stdout} = await installScript.execute();
 
     if (exitCode) {
       throw new Error(
