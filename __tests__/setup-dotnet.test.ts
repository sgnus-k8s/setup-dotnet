--- conflicted
+++ resolved
@@ -4,13 +4,9 @@
 import * as auth from '../src/authutil';
 
 import * as setup from '../src/setup-dotnet';
-<<<<<<< HEAD
 import {DotnetCoreInstaller, DotnetInstallDir} from '../src/installer';
-=======
-import {DotnetCoreInstaller} from '../src/installer';
 import * as cacheUtils from '../src/cache-utils';
 import * as cacheRestore from '../src/cache-restore';
->>>>>>> 3447fd6a
 
 describe('setup-dotnet tests', () => {
   const inputs = {} as any;
@@ -32,16 +28,12 @@
     DotnetCoreInstaller.prototype,
     'installDotnet'
   );
-<<<<<<< HEAD
-
-=======
-  const addToPathSpy = jest.spyOn(DotnetCoreInstaller, 'addToPath');
+
   const isCacheFeatureAvailableSpy = jest.spyOn(
     cacheUtils,
     'isCacheFeatureAvailable'
   );
   const restoreCacheSpy = jest.spyOn(cacheRestore, 'restoreCache');
->>>>>>> 3447fd6a
   const configAuthenticationSpy = jest.spyOn(auth, 'configAuthentication');
   const addToPathOriginal = DotnetInstallDir.addToPath;
 
@@ -191,7 +183,6 @@
       inputs['cache-dependency-path'] = 'fictitious.package.lock.json';
 
       installDotnetSpy.mockImplementation(() => Promise.resolve(''));
-      addToPathSpy.mockImplementation(() => {});
 
       isCacheFeatureAvailableSpy.mockImplementation(() => true);
       restoreCacheSpy.mockImplementation(() => Promise.resolve());
@@ -209,7 +200,6 @@
       inputs['cache'] = false;
 
       installDotnetSpy.mockImplementation(() => Promise.resolve(''));
-      addToPathSpy.mockImplementation(() => {});
 
       isCacheFeatureAvailableSpy.mockImplementation(() => true);
       restoreCacheSpy.mockImplementation(() => Promise.resolve());
@@ -224,7 +214,6 @@
       inputs['cache'] = true;
 
       installDotnetSpy.mockImplementation(() => Promise.resolve(''));
-      addToPathSpy.mockImplementation(() => {});
 
       isCacheFeatureAvailableSpy.mockImplementation(() => false);
       restoreCacheSpy.mockImplementation(() => Promise.resolve());
